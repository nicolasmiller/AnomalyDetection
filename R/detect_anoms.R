--- conflicted
+++ resolved
@@ -33,12 +33,8 @@
     # -- Step 1: Decompose data. This returns a univarite remainder which will be used for anomaly detection. Optionally, we might NOT decompose.
     data_decomp <- stl(ts(data[[2L]], frequency = num_obs_per_period),
                        s.window = "periodic", robust = TRUE)
-<<<<<<< HEAD
     
     # Remove the seasonal component, and the median of the data to create the univariate remainder
-=======
-
->>>>>>> 60f02c71
     data <- data.frame(timestamp = data[[1L]], count = (data[[2L]]-data_decomp$time.series[,"seasonal"]-median(data[[2L]])))
     
     # Store the smoothed seasonal component, plus the trend component for use in determining the "expected values" option
